--- conflicted
+++ resolved
@@ -16,12 +16,11 @@
     parser.add_argument('config', help='train config file path')
     parser.add_argument('--work-dir', help='the dir to save logs and models')
     parser.add_argument(
-<<<<<<< HEAD
         '--amp',
         action='store_true',
         default=False,
         help='enable automatic-mixed-precision training')
-=======
+    parser.add_argument(
         '--resume',
         nargs='?',
         type=str,
@@ -29,7 +28,6 @@
         help='If specify checkpint path, resume from it, while if not '
         'specify, try to auto resume from the latest checkpoint '
         'in the work directory.')
->>>>>>> 5813a6a8
     parser.add_argument(
         '--cfg-options',
         nargs='+',
@@ -74,7 +72,6 @@
         cfg.work_dir = osp.join('./work_dirs',
                                 osp.splitext(osp.basename(args.config))[0])
 
-<<<<<<< HEAD
     # enable automatic-mixed-precision training
     if args.amp is True:
         constructor = cfg.optim_wrapper.constructor
@@ -108,7 +105,6 @@
                     f' is `OptimWrapper` but got {optim_wrapper}.')
                 cfg.optim_wrapper.type = 'AmpOptimWrapper'
                 cfg.optim_wrapper.loss_scale = 'dynamic'
-=======
     # resume training
     if args.resume == 'auto':
         cfg.resume = True
@@ -116,7 +112,6 @@
     elif args.resume is not None:
         cfg.resume = True
         cfg.load_from = args.resume
->>>>>>> 5813a6a8
 
     runner = Runner.from_cfg(cfg)
     runner.train()
