--- conflicted
+++ resolved
@@ -65,13 +65,8 @@
 - Config: https://github.com/open-mmlab/mmgeneration/tree/master/configs/cyclegan/cyclegan_lsgan_resnet_in_summer2winter_b1x1_250k.py
   In Collection: README
   Metadata:
-<<<<<<< HEAD
-    Training Data: SUMMER2WINTER
-  Name: https:----github.com--open-mmlab--mmgeneration--tree--master--cyclegan--cyclegan_lsgan_resnet_in_summer2winter_b1x1_250k
-=======
     Training Data: Others
   Name: cyclegan_lsgan_resnet_in_winter2summer_b1x1_250k
->>>>>>> eb023d39
   Results:
   - Dataset: SUMMER2WINTER
     Metrics:
@@ -84,13 +79,8 @@
 - Config: https://github.com/open-mmlab/mmgeneration/tree/master/configs/cyclegan/cyclegan_lsgan_id0_resnet_in_summer2winter_b1x1_250k.py
   In Collection: README
   Metadata:
-<<<<<<< HEAD
-    Training Data: SUMMER2WINTER
-  Name: https:----github.com--open-mmlab--mmgeneration--tree--master--cyclegan--cyclegan_lsgan_id0_resnet_in_summer2winter_b1x1_250k
-=======
     Training Data: Others
   Name: cyclegan_lsgan_id0_resnet_in_winter2summer_b1x1_250k
->>>>>>> eb023d39
   Results:
   - Dataset: SUMMER2WINTER
     Metrics:
@@ -131,13 +121,8 @@
 - Config: https://github.com/open-mmlab/mmgeneration/tree/master/configs/cyclegan/cyclegan_lsgan_resnet_in_horse2zebra_b1x1_270k.py
   In Collection: README
   Metadata:
-<<<<<<< HEAD
-    Training Data: HORSE2ZEBRA
-  Name: https:----github.com--open-mmlab--mmgeneration--tree--master--cyclegan--cyclegan_lsgan_resnet_in_horse2zebra_b1x1_270k
-=======
     Training Data: Others
   Name: cyclegan_lsgan_resnet_in_zebra2horse_b1x1_270k
->>>>>>> eb023d39
   Results:
   - Dataset: HORSE2ZEBRA
     Metrics:
@@ -150,13 +135,8 @@
 - Config: https://github.com/open-mmlab/mmgeneration/tree/master/configs/cyclegan/cyclegan_lsgan_id0_resnet_in_horse2zebra_b1x1_270k.py
   In Collection: README
   Metadata:
-<<<<<<< HEAD
-    Training Data: HORSE2ZEBRA
-  Name: https:----github.com--open-mmlab--mmgeneration--tree--master--cyclegan--cyclegan_lsgan_id0_resnet_in_horse2zebra_b1x1_270k
-=======
     Training Data: Others
   Name: cyclegan_lsgan_id0_resnet_in_zebra2horse_b1x1_270k
->>>>>>> eb023d39
   Results:
   - Dataset: HORSE2ZEBRA
     Metrics:
