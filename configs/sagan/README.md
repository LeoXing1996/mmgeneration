# Self-attention generative adversarial networks

## Introduction
<!-- [ALGORITHM] -->
```latex
@inproceedings{zhang2019self,
  title={Self-attention generative adversarial networks},
  author={Zhang, Han and Goodfellow, Ian and Metaxas, Dimitris and Odena, Augustus},
  booktitle={International conference on machine learning},
  pages={7354--7363},
  year={2019},
  organization={PMLR},
  url={https://proceedings.mlr.press/v97/zhang19d.html},
}
```
<div align="center">
  <b> Results from our SAGAN trained in CIFAR10</b>
  <br/>
  <img src="https://user-images.githubusercontent.com/28132635/127619657-67f2e62d-52e4-43d2-931f-6d0e6e019813.png" width="400"/>
</div>

| Models                      | Dataset  | Inplace ReLU | dist_step | Total Batchsize (BZ_PER_GPU \* NGPU) | Total Iters* | Best IS (Iter)                                                                                                                                                              | Best FID (Iter)                                                                                                                                                              | Config                                                                                                                                                          | Log                                                                                                                                                             |
|-----------------------------|----------|--------------|-----------|--------------------------------------|--------------|-----------------------------------------------------------------------------------------------------------------------------------------------------------------------------|------------------------------------------------------------------------------------------------------------------------------------------------------------------------------|-----------------------------------------------------------------------------------------------------------------------------------------------------------------|-----------------------------------------------------------------------------------------------------------------------------------------------------------------|
| sagan_32                    | CIFAR10  | w/o          | 5         | 64x1                                 | 500000       | [ 9.3217 (400000) ](https://download.openmmlab.com/mmgen/sagan/sagan_cifar10_32_lr2e-4_ndisc5_b64x1_woReUinplace_is-iter400000_20210730_125743-4008a9ca.pth)                | [ 9.4252 (480000) ](https://download.openmmlab.com/mmgen/sagan/sagan_cifar10_32_lr2e-4_ndisc5_b64x1_woReUinplace_fid-iter480000_20210730_125449-d50568a4.pth )               | [config](https://github.com/open-mmlab/mmgeneration/tree/master/configs/sagan/sagan_32_woReLUinplace_lr-2e-4_ndisc5_cifar10_b64x1.py)                           | [Log](https://download.openmmlab.com/mmgen/sagan/sagan_cifar10_32_lr2e-4_ndisc5_b64x1_woReUinplace_20210730_125449_fid-d50568a4_is-04008a9ca.json)              |
| sagan_32                    | CIFAR10  | w            | 5         | 64x1                                 | 500000       | [ 9.2286 (380000) ](https://download.openmmlab.com/mmgen/sagan/sagan_cifar10_32_lr2e-4_ndisc5_b64x1_wReLUinplace_is-iter380000_20210730_124937-c77b4d25.pth)                | [ 10.7781 (460000) ](https://download.openmmlab.com/mmgen/sagan/sagan_cifar10_32_lr2e-4_ndisc5_b64x1_wReLUinplace_fid-iter460000_20210730_125155-cbefb354.pth)               | [config](https://github.com/open-mmlab/mmgeneration/tree/master/configs/sagan/sagan_32_wReLUinplace_lr-2e-4_ndisc5_cifar10_b64x1.py)                            | [Log](https://download.openmmlab.com/mmgen/sagan/sagan_cifar10_32_lr2e-4_ndisc5_b64x1_wReLUinplace_20210730_125155_fid-cbefb354_is-c77b4d25.json)               |
| sagan_128                   | ImageNet | w/o          | 1         | 64x4                                 | 1000000      | [ 31.5938 (980000) ](https://download.openmmlab.com/mmgen/sagan/sagan_imagenet1k_128_Glr1e-4_Dlr4e-4_ndisc1_b32x4_woReLUinplace_is-iter980000_20210730_163140-cfbebfc6.pth) | [ 34.7838 (950000) ](https://download.openmmlab.com/mmgen/sagan/sagan_imagenet1k_128_Glr1e-4_Dlr4e-4_ndisc1_b32x4_woReLUinplace_fid-iter950000_20210730_163431-d7916963.pth) | [config](https://github.com/open-mmlab/mmgeneration/tree/master/configs/sagan/sagan_128_woReLUinplace_Glr-1e-4_Dlr-4e-4_ndisc1_imagenet1k_b64x4.py)             | [Log](https://download.openmmlab.com/mmgen/sagan/sagan_imagenet1k_128_Glr1e-4_Dlr4e-4_ndisc1_b32x4_woReLUinplace_20210730_163431_fid-d7916963_is-cfbebfc6.json) |
| sagan_128 (BigGAN Schedule) | ImageNet | w/o          | 1         | 32x8                                 | 1000000      | [ 69.5350 (826000) ](https://download.openmmlab.com/mmgen/sagan/sagan_128_woReLUinplace_noaug_bigGAN_imagenet1k_b32x8_Glr1e-4_Dlr-4e-4_ndisc1_20210818_210232-3f5686af.pth) | [ 12.8295 (826000) ](https://download.openmmlab.com/mmgen/sagan/sagan_128_woReLUinplace_noaug_bigGAN_imagenet1k_b32x8_Glr1e-4_Dlr-4e-4_ndisc1_20210818_210232-3f5686af.pth)  | [config](https://github.com/open-mmlab/mmgeneration/tree/master/configs/sagan/sagan_128_woReLUinplace_noaug_bigGAN_Glr1e-4_Dlr-4e-4_ndisc1_imagenet1k_b32x8.py) | [Log](https://download.openmmlab.com/mmgen/sagan/sagan_128_woReLUinplace_noaug_bigGAN_imagenet1k_b32x8_Glr1e-4_Dlr-4e-4_ndisc1_20210818_210232-3f5686af.json)   |

'\*' Iteration counting rule in our implementation is different from others. If you want to align with other codebases, you can use the following conversion formula:
```
total_iters (biggan/pytorch studio gan) = our_total_iters / dist_step
```

We also provide converted pre-train models from [Pytorch-StudioGAN](https://github.com/POSTECH-CVLab/PyTorch-StudioGAN).
To be noted that, in Pytorch Studio GAN, **inplace ReLU** is used in generator and discriminator.

<<<<<<< HEAD
| Models    | Dataset  | Inplace ReLU | dist_step | Total Iters | IS (Our Pipeline) | FID (Our Pipeline) | IS (StudioGAN) | FID (StudioGAN) | Download                                                                                                                    | Original Download link                                                               |
|-----------|----------|--------------|-----------|-------------|-------------------|--------------------|----------------|-----------------|-----------------------------------------------------------------------------------------------------------------------------|--------------------------------------------------------------------------------------|
| sagan_32  | CIFAR10  | w            | 5         | 100000      | 9.116             | 10.2011            | 8.680          | 14.009          | [Download](https://download.openmmlab.com/mmgen/sagan/sagan_32_cifar10_convert-studio-rgb_20210730_153321-080da7e2.pth)     | [Download](https://drive.google.com/drive/folders/1FA8hcz4MB8-hgTwLuDA0ZUfr8slud5P_) |
| sagan_128 | ImageNet | w            | 1         | 1000000     | 27.367            | 40.1162            | 29.848         | 34.726          | [Download](https://download.openmmlab.com/mmgen/sagan/sagan_128_imagenet1k_convert-studio-rgb_20210730_153357-eddb0d1d.pth) | [Download](https://drive.google.com/drive/folders/1ZYaqeeumDgxOPDhRR5QLeLFIpgBJ9S6B) |
=======
|  Models   | Dataset  | Inplace ReLU | n_disc | Total Iters | IS (Our Pipeline) | FID (Our Pipeline) | IS (StudioGAN) | FID (StudioGAN) |                                                          Download                                                           |                                Original Download link                                |
| :-------: | :------: | :----------: | :----: | :---------: | :---------------: | :----------------: | :------------: | :-------------: | :-------------------------------------------------------------------------------------------------------------------------: | :----------------------------------------------------------------------------------: |
| sagan_32  | CIFAR10  |      w       |   5    |   100000    |       9.116       |      10.2011       |     8.680      |     14.009      |   [Download](https://download.openmmlab.com/mmgen/sagan/sagan_32_cifar10_convert-studio-rgb_20210730_153321-080da7e2.pth)   | [Download](https://drive.google.com/drive/folders/1FA8hcz4MB8-hgTwLuDA0ZUfr8slud5P_) |
| sagan_128 | ImageNet |      w       |   1    |   1000000   |      27.367       |      40.1162       |     29.848     |     34.726      | [Download](https://download.openmmlab.com/mmgen/sagan/sagan_128_imagenet1k_convert-studio-rgb_20210730_153357-eddb0d1d.pth) | [Download](https://drive.google.com/drive/folders/1ZYaqeeumDgxOPDhRR5QLeLFIpgBJ9S6B) |
>>>>>>> 04f074f9


* `Our Pipeline` denote results evaluated with our pipeline.
* `StudioGAN` denote results released by Pytorch-StudioGAN.

For IS metric, our implementation is different from PyTorch-Studio GAN in the following aspects:
1. We use [Tero's Inception](https://nvlabs-fi-cdn.nvidia.com/stylegan2-ada-pytorch/pretrained/metrics/inception-2015-12-05.pt) for feature extraction.
2. We use bicubic interpolation with PIL backend to resize image before feed them to Inception.

For FID evaluation, differences between PyTorch Studio GAN and ours are mainly on the selection of real samples. In MMGen, we follow the pipeline of BigGAN, where the whole training set is adopted to extract inception statistics. Besides, we also use [Tero's Inception](https://nvlabs-fi-cdn.nvidia.com/stylegan2-ada-pytorch/pretrained/metrics/inception-2015-12-05.pt) for feature extraction.

You can download the preprocessed inception state by the following url: [CIFAR10](https://download.openmmlab.com/mmgen/evaluation/fid_inception_pkl/cifar10.pkl) and [ImageNet1k](https://download.openmmlab.com/mmgen/evaluation/fid_inception_pkl/imagenet.pkl).

You can use following commands to extract those inception states by yourself.
```
# For CIFAR10
python tools/utils/inception_stat.py --data-cfg configs/_base_/datasets/cifar10_inception_stat.py --pklname cifar10.pkl --no-shuffle --inception-style stylegan --num-samples -1 --subset train

# For ImageNet1k
python tools/utils/inception_stat.py --data-cfg configs/_base_/datasets/imagenet_inception_stat.py --pklname imagenet.pkl --no-shuffle --inception-style stylegan --num-samples -1 --subset train
```<|MERGE_RESOLUTION|>--- conflicted
+++ resolved
@@ -34,17 +34,10 @@
 We also provide converted pre-train models from [Pytorch-StudioGAN](https://github.com/POSTECH-CVLab/PyTorch-StudioGAN).
 To be noted that, in Pytorch Studio GAN, **inplace ReLU** is used in generator and discriminator.
 
-<<<<<<< HEAD
-| Models    | Dataset  | Inplace ReLU | dist_step | Total Iters | IS (Our Pipeline) | FID (Our Pipeline) | IS (StudioGAN) | FID (StudioGAN) | Download                                                                                                                    | Original Download link                                                               |
-|-----------|----------|--------------|-----------|-------------|-------------------|--------------------|----------------|-----------------|-----------------------------------------------------------------------------------------------------------------------------|--------------------------------------------------------------------------------------|
-| sagan_32  | CIFAR10  | w            | 5         | 100000      | 9.116             | 10.2011            | 8.680          | 14.009          | [Download](https://download.openmmlab.com/mmgen/sagan/sagan_32_cifar10_convert-studio-rgb_20210730_153321-080da7e2.pth)     | [Download](https://drive.google.com/drive/folders/1FA8hcz4MB8-hgTwLuDA0ZUfr8slud5P_) |
-| sagan_128 | ImageNet | w            | 1         | 1000000     | 27.367            | 40.1162            | 29.848         | 34.726          | [Download](https://download.openmmlab.com/mmgen/sagan/sagan_128_imagenet1k_convert-studio-rgb_20210730_153357-eddb0d1d.pth) | [Download](https://drive.google.com/drive/folders/1ZYaqeeumDgxOPDhRR5QLeLFIpgBJ9S6B) |
-=======
 |  Models   | Dataset  | Inplace ReLU | n_disc | Total Iters | IS (Our Pipeline) | FID (Our Pipeline) | IS (StudioGAN) | FID (StudioGAN) |                                                          Download                                                           |                                Original Download link                                |
 | :-------: | :------: | :----------: | :----: | :---------: | :---------------: | :----------------: | :------------: | :-------------: | :-------------------------------------------------------------------------------------------------------------------------: | :----------------------------------------------------------------------------------: |
 | sagan_32  | CIFAR10  |      w       |   5    |   100000    |       9.116       |      10.2011       |     8.680      |     14.009      |   [Download](https://download.openmmlab.com/mmgen/sagan/sagan_32_cifar10_convert-studio-rgb_20210730_153321-080da7e2.pth)   | [Download](https://drive.google.com/drive/folders/1FA8hcz4MB8-hgTwLuDA0ZUfr8slud5P_) |
 | sagan_128 | ImageNet |      w       |   1    |   1000000   |      27.367       |      40.1162       |     29.848     |     34.726      | [Download](https://download.openmmlab.com/mmgen/sagan/sagan_128_imagenet1k_convert-studio-rgb_20210730_153357-eddb0d1d.pth) | [Download](https://drive.google.com/drive/folders/1ZYaqeeumDgxOPDhRR5QLeLFIpgBJ9S6B) |
->>>>>>> 04f074f9
 
 
 * `Our Pipeline` denote results evaluated with our pipeline.
