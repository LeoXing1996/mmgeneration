--- conflicted
+++ resolved
@@ -34,10 +34,6 @@
     'generation_init_weights', 'PatchDiscriminator', 'ResnetGenerator',
     'PerceptualLoss', 'WGANGPDiscriminator', 'WGANGPGenerator',
     'LSGANDiscriminator', 'LSGANGenerator', 'ProjDiscriminator',
-<<<<<<< HEAD
-    'SNGANGenerator', 'BigGANGenerator', 'SNConvModule', 'DenoisingUnet'
-=======
-    'SNGANGenerator', 'BigGANGenerator', 'SNConvModule', 'BigGANDiscriminator',
-    'BigGANDeepGenerator', 'BigGANDeepDiscriminator'
->>>>>>> e517edd8
+    'SNGANGenerator', 'BigGANGenerator', 'SNConvModule', 'DenoisingUnet',
+    'BigGANDiscriminator', 'BigGANDeepGenerator', 'BigGANDeepDiscriminator'
 ]