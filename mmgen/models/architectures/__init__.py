--- conflicted
+++ resolved
@@ -30,10 +30,6 @@
     'MSStyleGAN2Discriminator', 'MSStyleGANv2Generator',
     'generation_init_weights', 'PatchDiscriminator', 'ResnetGenerator',
     'PerceptualLoss', 'WGANGPDiscriminator', 'WGANGPGenerator',
-<<<<<<< HEAD
     'LSGANDiscriminator', 'LSGANGenerator', 'ProjDiscriminator',
-    'SNGANGenerator'
-=======
-    'LSGANDiscriminator', 'LSGANGenerator', 'BigGANGenerator'
->>>>>>> 548112ec
+    'SNGANGenerator', 'BigGANGenerator'
 ]