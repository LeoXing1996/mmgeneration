--- conflicted
+++ resolved
@@ -256,7 +256,6 @@
     max_num_images = 0
     for metric in vanilla_metrics + probabilistic_metrics:
         metric.prepare()
-<<<<<<< HEAD
         max_num_images = max(max_num_images, metric.num_images)
     mmcv.print_log(f'Sample {max_num_images} real images for evaluation',
                    'mmgen')
@@ -272,36 +271,6 @@
                            'Only support `real_img` for unconditional '
                            'datasets and `img` for conditional '
                            'datasets.')
-=======
-        # avoid print empty pbar for metrics do not need reals
-        if metric.num_real_feeded == metric.num_images:
-            continue
-        mmcv.print_log(f'Feed reals to {metric.name} metric.', 'mmgen')
-        pbar = mmcv.ProgressBar(metric.num_real_need)
-        # feed in real images
-        for data in data_loader:
-            # key for unconditional GAN
-            if 'real_img' in data:
-                reals = data['real_img']
-            # key for conditional GAN
-            elif 'img' in data:
-                reals = data['img']
-            else:
-                raise KeyError('Cannot found key for images in data_dict. '
-                               'Only support `real_img` for unconditional '
-                               'datasets and `img` for conditional '
-                               'datasets.')
-
-            if reals.shape[1] not in [1, 3]:
-                raise RuntimeError('real images should have one or three '
-                                   'channels in the first, '
-                                   'not % d' % reals.shape[1])
-            if reals.shape[1] == 1:
-                reals = reals.repeat(1, 3, 1, 1)
-            num_feed = metric.feed(reals, 'reals')
-            if num_feed <= 0:
-                break
->>>>>>> 71bd42c0
 
         if reals.shape[1] not in [1, 3]:
             raise RuntimeError('real images should have one or three '
