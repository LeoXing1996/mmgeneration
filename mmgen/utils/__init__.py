from .collect_env import collect_env
<<<<<<< HEAD
from .dist_util import check_dist_init
from .logger import get_root_logger

__all__ = ['collect_env', 'get_root_logger', 'check_dist_init']
=======
from .io_utils import MMGEN_CACHE_DIR, download_from_url
from .logger import get_root_logger

__all__ = [
    'collect_env', 'get_root_logger', 'download_from_url', 'MMGEN_CACHE_DIR'
]
>>>>>>> 67d65ebe
<|MERGE_RESOLUTION|>--- conflicted
+++ resolved
@@ -1,14 +1,9 @@
 from .collect_env import collect_env
-<<<<<<< HEAD
 from .dist_util import check_dist_init
-from .logger import get_root_logger
-
-__all__ = ['collect_env', 'get_root_logger', 'check_dist_init']
-=======
 from .io_utils import MMGEN_CACHE_DIR, download_from_url
 from .logger import get_root_logger
 
 __all__ = [
-    'collect_env', 'get_root_logger', 'download_from_url', 'MMGEN_CACHE_DIR'
-]
->>>>>>> 67d65ebe
+    'collect_env', 'get_root_logger', 'download_from_url', 'check_dist_init',
+    'MMGEN_CACHE_DIR'
+]